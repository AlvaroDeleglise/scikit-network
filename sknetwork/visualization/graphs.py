#!/usr/bin/env python3
# -*- coding: utf-8 -*-
"""
Created on April 2020
@authors:
Thomas Bonald <bonald@enst.fr>
Quentin Lutz <qlutz@enst.fr>
"""

from typing import Optional, Union, Iterable
from warnings import warn

import numpy as np
from scipy import sparse

from sknetwork.clustering import BiLouvain
from sknetwork.embedding import Spring
from sknetwork.visualization.colors import STANDARD_COLORS, COOLWARM_RGB


def min_max_scaling(x: np.ndarray) -> np.ndarray:
    """Shift and scale vector to be between 0 and 1."""
    x = x.astype(float)
    x -= np.min(x)
    if np.max(x):
        x /= np.max(x)
    else:
        x = .5 * np.ones_like(x)
    return x


def max_min_scaling(y: np.ndarray) -> np.ndarray:
    """Shift and scale vector to be between 0 and 1."""
    y = y.astype(float)
    y = np.max(y) - y
    if np.max(y):
        y /= np.max(y)
    else:
        y = .5 * np.ones_like(y)
    return y


def rescale(position, width, height, margin, node_size_max, node_weight):
    """Rescale position and adjust parameters"""
    x = min_max_scaling(position[:, 0])
    y = max_min_scaling(position[:, 1])
    position = np.vstack((x, y)).T
    position = position * np.array([width, height])

    # margins
    margin = max(margin, 4 * node_size_max * node_weight)
    position += margin
    width += 2 * margin
    height += 2 * margin
    return position, width, height


def get_colors(n: int, labels: Optional[Iterable], scores: Optional[Iterable], membership: Optional[sparse.csr_matrix],
               color: str, colors_label: Optional[Iterable]) -> np.ndarray:
    """Return the colors using either labels or scores or default color."""
    colors = np.array(n * [color]).astype('U64')
    if labels is not None:
        if isinstance(labels, dict):
            index = np.array(list(labels.keys()))
            values = np.array(list(labels.values())).astype(int)
            labels = -np.ones(n, dtype=int)
            labels[index] = values
        elif isinstance(labels, list):
            if len(labels) != n:
                raise ValueError("The number of labels must be equal to the corresponding number of nodes.")
            else:
                labels = np.array(labels)
        index = labels >= 0
        if colors_label is not None:
            if isinstance(colors_label, dict):
                index = np.array(list(colors_label.keys()))
                values = np.array(list(colors_label.values()))
                labels = np.array(max(index) + 1, dtype='U64')
                labels[index] = values
            elif isinstance(colors_label, list):
                colors_label = np.array(colors_label)
        else:
            colors_label = STANDARD_COLORS.copy()
        colors[index] = colors_label[labels[index] % len(colors_label)]
    elif scores is not None:
        colors_score = COOLWARM_RGB.copy()
        n_colors = colors_score.shape[0]
        colors_score_svg = np.array(['rgb' + str(tuple(colors_score[i])) for i in range(n_colors)])
        if isinstance(scores, dict):
            index = np.array(list(scores.keys()))
            values = np.array(list(scores.values()))
            scores = (min_max_scaling(values) * (n_colors - 1)).astype(int)
            colors[index] = colors_score_svg[scores]
        else:
            if isinstance(scores, list):
                if len(scores) != n:
                    raise ValueError("The number of scores must be equal to the corresponding number of nodes.")
                else:
                    scores = np.array(scores)
            scores = (min_max_scaling(scores) * (n_colors - 1)).astype(int)
            colors = colors_score_svg[scores]
    elif membership is not None:
        if colors_label is not None:
            if isinstance(colors_label, dict):
                raise TypeError("Label colors must be a list or an array when using a membership.")
            elif isinstance(colors_label, list):
                colors_label = np.array(colors_label)
        else:
            colors_label = STANDARD_COLORS.copy()
        colors = colors_label
    return colors


def get_node_widths(n: int, seeds: Union[int, dict, list], node_width: float, node_width_max: float) -> np.ndarray:
    """Return the node widths."""
    node_widths = node_width * np.ones(n)
    if seeds is not None:
        if type(seeds) == dict:
            seeds = list(seeds.keys())
        elif np.issubdtype(type(seeds), np.integer):
            seeds = [seeds]
        if len(seeds):
            node_widths[np.array(seeds)] = node_width_max
    return node_widths


def get_node_sizes(weights: np.ndarray, node_size: float, node_size_min: float, node_size_max: float, node_weight) \
        -> np.ndarray:
    """Return the node sizes."""
    if node_weight and np.min(weights) < np.max(weights):
        node_sizes = node_size_min + np.abs(node_size_max - node_size_min) * weights / np.max(weights)
    else:
        node_sizes = node_size * np.ones_like(weights)
    return node_sizes


def get_node_sizes_bipartite(weights_row: np.ndarray, weights_col: np.ndarray, node_size: float, node_size_min: float,
                             node_size_max: float, node_weight) -> (np.ndarray, np.ndarray):
    """Return the node sizes for bipartite graphs."""
    weights = np.hstack((weights_row, weights_col))
    if node_weight and np.min(weights) < np.max(weights):
        node_sizes_row = node_size_min + np.abs(node_size_max - node_size_min) * weights_row / np.max(weights)
        node_sizes_col = node_size_min + np.abs(node_size_max - node_size_min) * weights_col / np.max(weights)
    else:
        node_sizes_row = node_size * np.ones_like(weights_row)
        node_sizes_col = node_size * np.ones_like(weights_col)
    return node_sizes_row, node_sizes_col


def get_edge_widths(weights: np.ndarray, edge_width: float, edge_width_min: float, edge_width_max: float,
                    edge_weight: bool) -> np.ndarray:
    """Return the edge widths."""
    if edge_weight and np.min(weights) < np.max(weights):
        edge_widths = edge_width_min + np.abs(edge_width_max - edge_width_min) * weights / np.max(weights)
    else:
        edge_widths = edge_width * np.ones_like(weights)
    return edge_widths


def svg_node(pos_node: np.ndarray, size: float, color: str, stroke_width: float = 1, stroke_color: str = 'black') \
        -> str:
    """Return svg code for a node."""
    x, y = pos_node.astype(int)
    return """<circle cx="{}" cy="{}" r="{}" style="fill:{};stroke:{};stroke-width:{}"/>\n"""\
        .format(x, y, size, color, stroke_color, stroke_width)


def svg_pie_chart_node(pos_node: np.ndarray, size: float, membership: np.ndarray, colors: np.ndarray,
                       stroke_width: float = 1, stroke_color: str = 'black') -> str:
    """Return svg code for a pie-chart node."""
    x, y = pos_node.astype(float)
    n_colors = len(colors)
    out = ""
    cumsum = np.zeros(membership.shape[1] + 1)
    cumsum[1:] = np.cumsum(membership)
    if cumsum[-1] == 0:
        warn('Found node without any membership value. Changed stroke and colored white.')
        return svg_node(pos_node, size, 'white', stroke_width=3)
    sum = cumsum[-1]
    cumsum = np.multiply(cumsum, (2 * np.pi) / cumsum[-1])
    x_array = size * np.cos(cumsum) + x
    y_array = size * np.sin(cumsum) + y
    large = np.array(membership > sum / 2).ravel()
    for index in range(membership.shape[1]):
        out += """<path d="M {} {} A {} {} 0 {} 1 {} {} L {} {}" style="fill:{};stroke:{};stroke-width:{}" />\n"""\
            .format(x_array[index], y_array[index], size, size, int(large[index]),
                    x_array[index + 1], y_array[index + 1], x, y, colors[index % n_colors], stroke_color, stroke_width)
    return out


def svg_edge(pos_1: np.ndarray, pos_2: np.ndarray, stroke_width: float = 1, stroke_color: str = 'black') -> str:
    """Return svg code for an edge."""
    x1, y1 = pos_1.astype(int)
    x2, y2 = pos_2.astype(int)
    return """<path stroke-width="{}" stroke="{}" d="M {} {} {} {}" />\n"""\
        .format(stroke_width, stroke_color, x1, y1, x2, y2)


def svg_edge_directed(pos_1: np.ndarray, pos_2: np.ndarray, stroke_width: float = 1, stroke_color: str = 'black',
                      node_size: float = 1.) -> str:
    """Return svg code for a directed edge."""
    vec = pos_2 - pos_1
    norm = np.linalg.norm(vec)
    if norm:
        x, y = ((vec / norm) * node_size).astype(int)
        x1, y1 = pos_1.astype(int)
        x2, y2 = pos_2.astype(int)
        return """<path stroke-width="{}" stroke="{}" d="M {} {} {} {}" marker-end="url(#arrow)"/>\n"""\
            .format(stroke_width, stroke_color, x1, y1, x2 - x, y2 - y)
    else:
        return ""


def svg_text(pos, text, font_size=12, align_right=False):
    """Return svg code for text."""
    x, y = pos.astype(int)
    text = str(text).replace('&', ' ')
    if align_right:
<<<<<<< HEAD
        return """<text text-anchor="end" x="{}" y="{}" font-size="{}">{}</text>"""\
            .format(x, y, font_size, text)
    else:
        return """<text x="{}" y="{}" font-size="{}">{}</text>"""\
            .format(x, y, font_size, text)
=======
        return """<text text-anchor="end" x="{}" y="{}" font-size="{}">{}</text>\n"""\
            .format(x, y, font_size, str(text))
    else:
        return """<text x="{}" y="{}" font-size="{}">{}</text>\n"""\
            .format(x, y, font_size, str(text))
>>>>>>> 5e44baee


def svg_graph(adjacency: Optional[sparse.csr_matrix] = None, position: Optional[np.ndarray] = None,
              names: Optional[np.ndarray] = None,
              labels: Optional[Iterable] = None, scores: Optional[Iterable] = None,
              membership: Optional[sparse.csr_matrix] = None,
              seeds: Union[list, dict] = None, width: float = 400, height: float = 300,
              margin: float = 20, margin_text: float = 3, scale: float = 1, node_order: Optional[np.ndarray] = None,
              node_size: float = 7, node_size_min: float = 1, node_size_max: float = 20,
              display_node_weight: bool = False, node_weights: Optional[np.ndarray] = None, node_width: float = 1,
              node_width_max: float = 3, node_color: str = 'gray',
              display_edges: bool = True, edge_width: float = 1, edge_width_min: float = 0.5,
              edge_width_max: float = 20, display_edge_weight: bool = True,
              edge_color: Optional[str] = None, label_colors: Optional[Iterable] = None,
              font_size: int = 12, directed: bool = False, filename: Optional[str] = None) -> str:
    """Return SVG image of a graph.

    Parameters
    ----------
    adjacency :
        Adjacency matrix of the graph.
    position :
        Positions of the nodes.
    names :
        Names of the nodes.
    labels :
        Labels of the nodes (negative values mean no label).
    scores :
        Scores of the nodes (measure of importance).
    membership :
        Membership of the nodes.
    seeds :
        Nodes to be highlighted (if dict, only keys are considered).
    width :
        Width of the image.
    height :
        Height of the image.
    margin :
        Margin of the image.
    margin_text :
        Margin between node and text.
    scale :
        Multiplicative factor on the dimensions of the image.
    node_order :
        Order in which nodes are displayed.
    node_size :
        Size of nodes.
    node_size_min :
        Minimum size of a node.
    node_size_max:
        Maximum size of a node.
    node_width :
        Width of node circle.
    node_width_max :
        Maximum width of node circle.
    node_color :
        Default color of nodes (svg color).
    display_node_weight :
        If ``True``, display node weights through node size.
    node_weights :
        Node weights (used only if **display_node_weight** is ``True``).
    display_edges :
        If ``True``, display edges.
    edge_width :
        Width of edges.
    edge_width_min :
        Minimum width of edges.
    edge_width_max :
        Maximum width of edges.
    display_edge_weight :
        If ``True``, display edge weights through edge widths.
    edge_color :
        Default color of edges (svg color).
    label_colors:
        Colors of the labels (svg colors).
    font_size :
        Font size.
    directed :
        If ``True``, considers the graph as directed.
    filename :
        Filename for saving image (optional).

    Returns
    -------
    image : str
        SVG image.

    Example
    -------
    >>> from sknetwork.data import karate_club
    >>> graph = karate_club(True)
    >>> adjacency = graph.adjacency
    >>> position = graph.position
    >>> from sknetwork.visualization import svg_graph
    >>> image = svg_graph(adjacency, position)
    >>> image[1:4]
    'svg'
    """
    # check adjacency
    if adjacency is None:
        if position is None:
            raise ValueError("You must specify either adjacency or position.")
        else:
            n = position.shape[0]
            adjacency = sparse.identity(n)
    else:
        n = adjacency.shape[0]

    # node order
    if node_order is None:
        node_order = np.arange(n)

    # position
    if position is None:
        spring = Spring()
        position = spring.fit_transform(adjacency)

    # colors
    colors = get_colors(n, labels, scores, membership, node_color, label_colors)
    if edge_color is None:
        if names is None:
            edge_color = 'black'
        else:
            edge_color = 'gray'

    # node sizes
    if node_weights is None:
        node_weights = adjacency.T.dot(np.ones(n))
    node_sizes = get_node_sizes(node_weights, node_size, node_size_min, node_size_max, display_node_weight)

    # node widths
    node_widths = get_node_widths(n, seeds, node_width, node_width_max)

    # edge widths
    adjacency_ = sparse.coo_matrix(adjacency)
    edge_widths = get_edge_widths(adjacency_.data, edge_width, edge_width_min, edge_width_max, display_edge_weight)

    # rescaling
    position, width, height = rescale(position, width, height, margin, node_size_max, display_node_weight)

    if names is not None:
        text_length = np.max(np.array([len(str(name)) for name in names]))
        width += text_length * font_size * .5

    # scaling
    position *= scale
    height *= scale
    width *= scale

    svg = """<svg width="{}" height="{}" xmlns="http://www.w3.org/2000/svg">\n""".format(width, height)
    if directed:
        svg += """<defs><marker id="arrow" markerWidth="10" markerHeight="10" refX="9" refY="3" orient="auto" >\n"""
        svg += """<path d="M0,0 L0,6 L9,3 z" fill="{}"/></marker></defs>\n""".format(edge_color)

    # edges
    if display_edges:
        n_edges = len(adjacency_.row)
        for ix in range(n_edges):
            i = adjacency_.row[ix]
            j = adjacency_.col[ix]
            if directed:
                svg += svg_edge_directed(pos_1=position[i], pos_2=position[j], stroke_width=edge_widths[ix],
                                         stroke_color=edge_color, node_size=node_sizes[j])
            else:
                svg += svg_edge(pos_1=position[i], pos_2=position[j],
                                stroke_width=edge_widths[ix], stroke_color=edge_color)

    # nodes
    for i in node_order:
        if membership is None:
            svg += svg_node(position[i], node_sizes[i], colors[i], node_widths[i])
        else:
            if membership[i].nnz == 1:
                index = membership[i].indices[0]
                svg += svg_node(position[i], node_sizes[i], colors[index], node_widths[i])
            else:
                svg += svg_pie_chart_node(position[i], node_sizes[i], membership[i].todense(), colors, node_widths[i])


    # text
    if names is not None:
        for i in range(n):
            svg += svg_text(position[i] + node_sizes[i] + (margin_text, 0), names[i], font_size)
    svg += """</svg>\n"""

    if filename is not None:
        with open(filename + '.svg', 'w') as f:
            f.write(svg)

    return svg


def svg_digraph(adjacency: Optional[sparse.csr_matrix] = None, position: Optional[np.ndarray] = None,
                names: Optional[np.ndarray] = None,
                labels: Optional[Iterable] = None, scores: Optional[Iterable] = None,
                membership: Optional[sparse.csr_matrix] = None,
                seeds: Union[list, dict] = None, width: float = 400, height: float = 300,
                margin: float = 20, margin_text: float = 10, scale: float = 1, node_order: Optional[np.ndarray] = None,
                node_size: float = 7, node_size_min: float = 1, node_size_max: float = 20,
                display_node_weight: bool = False, node_weights: Optional[np.ndarray] = None, node_width: float = 1,
                node_width_max: float = 3, node_color: str = 'gray',
                display_edges: bool = True, edge_width: float = 1, edge_width_min: float = 0.5,
                edge_width_max: float = 10, display_edge_weight: bool = True,
                edge_color: Optional[str] = None, label_colors: Optional[Iterable] = None,
                font_size: int = 12, filename: Optional[str] = None) -> str:
    """Return SVG image of a digraph.

    Parameters
    ----------
    adjacency :
        Adjacency matrix of the graph.
    position :
        Positions of the nodes.
    names :
        Names of the nodes.
    labels :
        Labels of the nodes (negative values mean no label).
    scores :
        Scores of the nodes (measure of importance).
    seeds :
        Nodes to be highlighted (if dict, only keys are considered).
    width :
        Width of the image.
    height :
        Height of the image.
    margin :
        Margin of the image.
    margin_text :
        Margin between node and text.
    scale :
        Multiplicative factor on the dimensions of the image.
    node_order :
        Order in which nodes are displayed.
    node_size :
        Size of nodes.
    node_size_min :
        Minimum size of a node.
    node_size_max :
        Maximum size of a node.
    display_node_weight :
        If ``True``, display node in-weights through node size.
    node_weights :
        Node weights (used only if **display_node_weight** is ``True``).
    node_width :
        Width of node circle.
    node_width_max :
        Maximum width of node circle.
    node_color :
        Default color of nodes (svg color).
    display_edges :
        If ``True``, display edges.
    edge_width :
        Width of edges.
    edge_width_min :
        Minimum width of edges.
    edge_width_max :
        Maximum width of edges.
    display_edge_weight :
        If ``True``, display edge weights through edge widths.
    edge_color :
        Default color of edges (svg color).
    label_colors :
        Colors of the labels (svg color).
    font_size :
        Font size.
    filename :
        Filename for saving image (optional).

    Returns
    -------
    image : str
        SVG image.

    Example
    -------
    >>> from sknetwork.data import painters
    >>> graph = painters(True)
    >>> adjacency = graph.adjacency
    >>> position = graph.position
    >>> from sknetwork.visualization import svg_digraph
    >>> image = svg_graph(adjacency, position)
    >>> image[1:4]
    'svg'
    """
    return svg_graph(adjacency=adjacency, position=position, names=names, labels=labels, scores=scores,
                     membership=membership, seeds=seeds, width=width, height=height, margin=margin,
                     margin_text=margin_text, scale=scale, node_order=node_order, node_size=node_size,
                     node_size_min=node_size_min, node_size_max=node_size_max, display_node_weight=display_node_weight,
                     node_weights=node_weights, node_width=node_width, node_width_max=node_width_max,
                     node_color=node_color, display_edges=display_edges,
                     edge_width=edge_width, edge_width_min=edge_width_min, edge_width_max=edge_width_max,
                     display_edge_weight=display_edge_weight, edge_color=edge_color, label_colors=label_colors,
                     font_size=font_size, directed=True, filename=filename)


def svg_bigraph(biadjacency: sparse.csr_matrix,
                names_row: Optional[np.ndarray] = None, names_col: Optional[np.ndarray] = None,
                labels_row: Optional[Union[dict, np.ndarray]] = None,
                labels_col: Optional[Union[dict, np.ndarray]] = None,
                scores_row: Optional[Union[dict, np.ndarray]] = None,
                scores_col: Optional[Union[dict, np.ndarray]] = None,
                membership_row: Optional[sparse.csr_matrix] = None,
                membership_col: Optional[sparse.csr_matrix] = None,
                seeds_row: Union[list, dict] = None, seeds_col: Union[list, dict] = None,
                position_row: Optional[np.ndarray] = None, position_col: Optional[np.ndarray] = None,
                reorder: bool = True, width: float = 400,
                height: float = 300, margin: float = 20, margin_text: float = 3, scale: float = 1,
                node_size: float = 7, node_size_min: float = 1, node_size_max: float = 20,
                display_node_weight: bool = False,
                node_weights_row: Optional[np.ndarray] = None, node_weights_col: Optional[np.ndarray] = None,
                node_width: float = 1, node_width_max: float = 3,
                color_row: str = 'gray', color_col: str = 'gray', label_colors: Optional[Iterable] = None,
                display_edges: bool = True, edge_width: float = 1, edge_width_min: float = 0.5,
                edge_width_max: float = 10, edge_color: str = 'black', display_edge_weight: bool = True,
                font_size: int = 12, filename: Optional[str] = None) -> str:
    """Return SVG image of a bigraph.

    Parameters
    ----------
    biadjacency :
        Biadjacency matrix of the graph.
    names_row :
        Names of the rows.
    names_col :
        Names of the columns.
    labels_row :
        Labels of the rows (negative values mean no label).
    labels_col :
        Labels of the columns (negative values mean no label).
    scores_row :
        Scores of the rows (measure of importance).
    scores_col :
        Scores of the rows (measure of importance).
    seeds_row :
        Rows to be highlighted (if dict, only keys are considered).
    seeds_col :
        Columns to be highlighted (if dict, only keys are considered).
    position_row :
        Positions of the rows.
    position_col :
        Positions of the columns.
    reorder :
        Use clustering to order nodes.
    width :
        Width of the image.
    height :
        Height of the image.
    margin :
        Margin of the image.
    margin_text :
        Margin between node and text.
    scale :
        Multiplicative factor on the dimensions of the image.
    node_size :
        Size of nodes.
    node_size_min :
        Minimum size of nodes.
    node_size_max :
        Maximum size of nodes.
    display_node_weight :
        If ``True``, display node weights through node size.
    node_weights_row :
        Weights of rows (used only if **display_node_weight** is ``True``).
    node_weights_col :
        Weights of columns (used only if **display_node_weight** is ``True``).
    node_width :
        Width of node circle.
    node_width_max :
        Maximum width of node circle.
    color_row :
        Default color of rows (svg color).
    color_col :
        Default color of cols (svg color).
    label_colors :
        Colors of the labels (svg color).
    display_edges :
        If ``True``, display edges.
    edge_width :
        Width of edges.
    edge_width_min :
        Minimum width of edges.
    edge_width_max :
        Maximum width of edges.
    display_edge_weight :
        If ``True``, display edge weights through edge widths.
    edge_color :
        Default color of edges (svg color).
    font_size :
        Font size.
    filename :
        Filename for saving image (optional).

    Returns
    -------
    image : str
        SVG image.

    Example
    -------
    >>> from sknetwork.data import movie_actor
    >>> biadjacency = movie_actor()
    >>> from sknetwork.visualization import svg_bigraph
    >>> image = svg_bigraph(biadjacency)
    >>> image[1:4]
    'svg'
    """
    n_row, n_col = biadjacency.shape

    if position_row is None or position_col is None:
        position_row = np.zeros((n_row, 2))
        position_col = np.ones((n_col, 2))
        if reorder:
            bilouvain = BiLouvain()
            bilouvain.fit(biadjacency)
            index_row = np.argsort(bilouvain.labels_row_)
            index_col = np.argsort(bilouvain.labels_col_)
        else:
            index_row = np.arange(n_row)
            index_col = np.arange(n_col)
        position_row[index_row, 1] = np.arange(n_row)
        position_col[index_col, 1] = np.arange(n_col) + .5 * (n_row - n_col)

    # colors
    colors_row = get_colors(n_row, labels_row, scores_row, membership_row, color_row, label_colors)
    colors_col = get_colors(n_col, labels_col, scores_col, membership_col, color_col, label_colors)

    # node sizes
    if node_weights_row is None:
        node_weights_row = biadjacency.dot(np.ones(n_col))
    if node_weights_col is None:
        node_weights_col = biadjacency.T.dot(np.ones(n_row))
    node_sizes_row, node_sizes_col = get_node_sizes_bipartite(node_weights_row, node_weights_col,
                                                              node_size, node_size_min, node_size_max,
                                                              display_node_weight)

    # node widths
    node_widths_row = get_node_widths(n_row, seeds_row, node_width, node_width_max)
    node_widths_col = get_node_widths(n_col, seeds_col, node_width, node_width_max)

    # edge widths
    biadjacency_ = sparse.coo_matrix(biadjacency)
    edge_widths = get_edge_widths(biadjacency_.data, edge_width, edge_width_min, edge_width_max, display_edge_weight)

    position = np.vstack((position_row, position_col))

    # rescaling
    position, width, height = rescale(position, width, height, margin, node_size_max, display_node_weight)

    if names_row is not None:
        text_length = np.max(np.array([len(str(name)) for name in names_row]))
        position[:, 0] += text_length * font_size * .5
        width += text_length * font_size * .5
    if names_col is not None:
        text_length = np.max(np.array([len(str(name)) for name in names_col]))
        width += text_length * font_size * .5

    # scaling
    position *= scale
    height *= scale
    width *= scale
    position_row = position[:n_row]
    position_col = position[n_row:]

    svg = """<svg width="{}" height="{}"  xmlns="http://www.w3.org/2000/svg">\n""".format(width, height)
    # edges
    if display_edges:
        for i in range(len(biadjacency_.row)):
            svg += svg_edge(position_row[biadjacency_.row[i]], position_col[biadjacency_.col[i]],
                            edge_widths[i], edge_color)
    # nodes
    for i in range(n_row):
        if membership_row is None:
            svg += svg_node(position_row[i], node_sizes_row[i], colors_row[i], node_widths_row[i])
        else:
            if membership_row[i].nnz == 1:
                index = membership_row[i].indices[0]
                svg += svg_node(position_row[i], node_sizes_row[i], colors_row[index], node_widths_row[i])
            else:
                svg += svg_pie_chart_node(position_row[i], node_sizes_row[i], membership_row[i].todense(),
                                          colors_row, node_widths_row[i])

    for i in range(n_col):
        if membership_col is None:
            svg += svg_node(position_col[i], node_sizes_col[i], colors_col[i], node_widths_col[i])
        else:
            if membership_col[i].nnz == 1:
                index = membership_col[i].indices[0]
                svg += svg_node(position_col[i], node_sizes_col[i], colors_col[index], node_widths_col[i])
            else:
                svg += svg_pie_chart_node(position_col[i], node_sizes_col[i], membership_col[i].todense(),
                                          colors_col, node_widths_col[i])
    # text
    if names_row is not None:
        for i in range(n_row):
            svg += svg_text(position_row[i] - (margin_text + node_sizes_row[i], 0), names_row[i], font_size, True)
    if names_col is not None:
        for i in range(n_col):
            svg += svg_text(position_col[i] + (margin_text + node_sizes_col[i], 0), names_col[i], font_size)
    svg += """</svg>\n"""

    if filename is not None:
        with open(filename + '.svg', 'w') as f:
            f.write(svg)

    return svg<|MERGE_RESOLUTION|>--- conflicted
+++ resolved
@@ -216,19 +216,11 @@
     x, y = pos.astype(int)
     text = str(text).replace('&', ' ')
     if align_right:
-<<<<<<< HEAD
         return """<text text-anchor="end" x="{}" y="{}" font-size="{}">{}</text>"""\
             .format(x, y, font_size, text)
     else:
         return """<text x="{}" y="{}" font-size="{}">{}</text>"""\
             .format(x, y, font_size, text)
-=======
-        return """<text text-anchor="end" x="{}" y="{}" font-size="{}">{}</text>\n"""\
-            .format(x, y, font_size, str(text))
-    else:
-        return """<text x="{}" y="{}" font-size="{}">{}</text>\n"""\
-            .format(x, y, font_size, str(text))
->>>>>>> 5e44baee
 
 
 def svg_graph(adjacency: Optional[sparse.csr_matrix] = None, position: Optional[np.ndarray] = None,
